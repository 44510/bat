--- conflicted
+++ resolved
@@ -71,12 +71,8 @@
     /// Ranges of lines which should be highlighted with a special background color
     pub highlighted_lines: HighlightedLineRanges,
 
-    /// Name of file to display when printing
-<<<<<<< HEAD
+    /// Names of files to display when printing
     pub filenames: Option<Vec<&'a str>>,
-=======
-    pub filename: Option<&'a str>,
->>>>>>> fb3c775c
 }
 
 #[test]
