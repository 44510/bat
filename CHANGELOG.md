# unreleased

## Features

## Bugfixes

- Fix long file name wrapping in header, see #2835 (@FilipRazek)
- Fix `NO_COLOR` support, see #2767 (@acuteenvy)
- Fix handling of inputs with OSC ANSI escape sequences, see #2541 and #2544 (@eth-p)
<<<<<<< HEAD
- Fix handling of inputs with combined ANSI color and attribute sequences, see #2185 and #2856 (@eth-p)
=======
- Fix panel width when line 10000 wraps, see #2854 (@eth-p)
>>>>>>> f7351209

## Other

- Upgrade to Rust 2021 edition #2748 (@cyqsimon)
- Refactor and cleanup build script #2756 (@cyqsimon)
- Checks changelog has been written to for PRs in CI #2766 (@cyqsimon)
  - Use GitHub API to get correct PR submitter #2791 (@cyqsimon)
- Minor benchmark script improvements #2768 (@cyqsimon)
- Update Arch Linux package URL in README files #2779 (@brunobell)
- Update and improve `zsh` completion, see #2772 (@okapia)
- More extensible syntax mapping mechanism #2755 (@cyqsimon)
- Use proper Architecture for Debian packages built for musl, see #2811 (@Enselic)
- Pull in fix for unsafe-libyaml security advisory, see #2812 (@dtolnay)
- Update git-version dependency to use Syn v2, see #2816 (@dtolnay)
- Update git2 dependency to v0.18.2, see #2852 (@eth-p)

## Syntaxes

- `cmd-help`: scope subcommands followed by other terms, and other misc improvements, see #2819 (@victor-gp)
- Upgrade JQ syntax, see #2820 (@dependabot[bot])

## Themes

## `bat` as a library

- Changes to `syntax_mapping::SyntaxMapping` #2755 (@cyqsimon)
  - `SyntaxMapping::get_syntax_for` is now correctly public
  - [BREAKING] `SyntaxMapping::{empty,builtin}` are removed; use `SyntaxMapping::new` instead
  - [BREAKING] `SyntaxMapping::mappings` is replaced by `SyntaxMapping::{builtin,custom,all}_mappings`
- Make `Controller::run_with_error_handler`'s error handler `FnMut`, see #2831 (@rhysd)
- Improve compile time by 20%, see #2815 (@dtolnay)

# v0.24.0

## Features

- Add environment variable `BAT_PAGING`, see #2629 (@einfachIrgendwer0815)
- Add opt-in (`--features lessopen`) support for `LESSOPEN` and `LESSCLOSE`. See #1597, #1739, #2444, #2602, and #2662 (@Anomalocaridid)

## Bugfixes

- Fix `more` not being found on Windows when provided via `BAT_PAGER`, see #2570, #2580, and #2651 (@mataha)
- Switched default behavior of `--map-syntax` to be case insensitive #2520
- Updated version of `serde_yaml` to `0.9`. See #2627 (@Raghav-Bell)
- Fix arithmetic overflow in `LineRange::from` and `LineRange::parse_range`, see #2674, #2698 (@skoriop)
- Fix paging not happening when stdout is interactive but stdin is not, see #2574 (@Nigecat)
- Make `-pp` override `--paging` and vice versa when passed as a later argument, see #2660 (@J-Kappes)

## Other

- Output directory for generated assets (completion, manual) can be customized, see #2515 (@tranzystorek-io)
- Use the `is-terminal` crate instead of `atty`, see #2530 (@nickelc)
- Add Winget Releaser workflow, see #2519 (@sitiom)
- Bump MSRV to 1.70, see #2651 (@mataha)

## Syntaxes

- Associate `os-release` with `bash` syntax, see #2587 (@cyqsimon)
- Associate `Containerfile` with `Dockerfile` syntax, see #2606 (@einfachIrgendwer0815)
- Replaced quotes with double quotes so fzf integration example script works on windows and linux. see #2095 (@johnmatthiggins)
- Associate `ksh` files with `bash` syntax, see #2633 (@johnmatthiggins)
- Associate `sarif` files with `JSON` syntax, see #2695 (@rhysd)
- Associate `ron` files with `rust` syntax, see #2427 (@YeungOnion)
- Add support for [WebGPU Shader Language](https://www.w3.org/TR/WGSL/), see #2692 (@rhysd)
- Add `.dpkg-new` and `.dpkg-tmp` to ignored suffixe, see #2595 (@scop)
- fix: Add syntax mapping `*.jsonl` => `json`, see #2539 (@WinterCore)
- Update `Julia` syntax, see #2553 (@dependabot)
- add `NSIS` support, see #2577 (@idleberg)
- Update `ssh-config`, see #2697 (@mrmeszaros)

## `bat` as a library

- Add optional output_buffer arg to `Controller::run()` and `Controller::run_with_error_handler()`, see #2618 (@Piturnah)


# v0.23.0

## Features

- Implemented `-S` and `--chop-long-lines` flags as aliases for `--wrap=never`. See #2309 (@johnmatthiggins)
- Breaking change: Environment variables can now override config file settings (but command-line arguments still have the highest precedence), see #1152, #1281, and #2381 (@aaronkollasch)
- Implemented `--nonprintable-notation=caret` to support showing non-printable characters using caret notation. See #2429 (@einfachIrgendwer0815)

## Bugfixes

- Fix `bat cache --clear` not clearing the `--target` dir if specified. See #2393 (@miles170)

## Other

- Various bash completion improvements, see #2310 (@scop)
- Disable completion of `cache` subcommand, see #2399 (@cyqsimon)
- Signifigantly improve startup performance on macOS, see #2442 (@BlackHoleFox)
- Bump MSRV to 1.62, see #2496 (@Enselic)

## Syntaxes

- Added support for Ada, see #1300 and #2316 (@dkm)
- Added `todo.txt` syntax, see #2375 (@BANOnotIT)
- Improve Manpage.sublime-syntax. See #2364 (@Freed-Wu) and #2461 (@keith-hall)
- Added a new `requirements.txt` syntax, see #2361 (@Freed-Wu)
- Added a new VimHelp syntax, see #2366 (@Freed-Wu)
- Associate `pdm.lock` with `TOML` syntax, see #2410
- `Todo.txt`: Fix highlighting of contexts and projects at beginning of done.txt, see #2411
- `cmd-help`: overhaul scope names (colors) to improve theme support; misc syntax improvements. See #2419 (@victor-gp)
- Added support for Crontab, see #2509 (@keith-hall)

## Themes

## `bat` as a library

- `PrettyPrinter::header` correctly displays a header with the filename, see #2378 and #2406 (@cstyles)


# v0.22.1

## Bugfixes

- Bring back pre-processing of ANSI escape characters to so that some common `bat` use cases starts working again. See #2308 (@Enselic)

# v0.22.0

## Features

- Make the default macOS theme depend on Dark Mode. See #2197, #1746 (@Enselic)
- Support for separate system and user config files. See #668 (@patrickpichler)

## Bugfixes

- Prevent fork nightmare with `PAGER=batcat`. See #2235 (@johnmatthiggins)
- Make `--no-paging`/`-P` override `--paging=...` if passed as a later arg, see #2201 (@themkat)
- `--map-syntax` and `--ignored-suffix` now works together, see #2093 (@czzrr)
- Strips byte order mark from output when in non-loop-through mode. See #1922 (@dag-h)

## Other

- Relaxed glibc requirements on amd64, see #2106 and #2194 (@sharkdp)
- Improved fish completions. See #2275 (@zgracem)
- Stop pre-processing ANSI escape characters. Syntax highlighting on ANSI escaped input is not supported. See #2185 and #2189 (@Enselic)

## Syntaxes

- NSE (Nmap Scripting Engine) is mapped to Lua, see #2151 (@Cre3per)
- Correctly color `fstab` dump and pass fields, see #2246 (@yuvalmo)
- Update `Command Help` syntax, see #2255
- `Julia`: Fix syntax highlighting for function name starting with `struct`, see #2230
- Minor update to `LiveScript`, see #2291
- Associate `.mts` and `.cts` files with the `TypeScript` syntax. See #2236 (@kidonng)
- Fish history is mapped to YAML. See #2237 (@kidonng)

## `bat` as a library

- Make `bat::PrettyPrinter::syntaxes()` iterate over new `bat::Syntax` struct instead of `&syntect::parsing::SyntaxReference`. See #2222 (@Enselic)
- Clear highlights after printing, see #1919 and #1920 (@rhysd)


# v0.21.0

## Features

- Correctly render tab stops in `--show-all`, see #2038 (@Synthetica9)
- Add a `--style=default` option and make it the default. It is less verbose than `full`, see #2061 (@IsaacHorvath)
- Enable BusyBox `less` as pager, see #2162 (@nfisher1226)
- File extensions are now matched case-insensitively. See #1854, #2181 (@Enselic)

## Bugfixes

- Bump `regex` dependency from 1.5.4 to 1.5.5 to fix [CVE-2022-24713](https://blog.rust-lang.org/2022/03/08/cve-2022-24713.html), see #2145, #2139 (@Enselic)
- `bat` no longer crashes when encountering files that references missing syntaxes. See #915, #2181 (@Enselic)

## Performance

- Skip syntax highlighting on long lines (> 16384 chars) to help improve performance. See #2165 (@keith-hall)
- Vastly improve startup time by lazy-loading syntaxes via syntect 5.0.0. This makes bat display small files ~75% faster than before. See #951, #2181 (@Enselic)

## Other

- Include info about custom assets in `--diagnostics` if used. See #2107, #2144 (@Enselic)

## Syntaxes

- Mapped clang-format config file (.clang-format) to YAML syntax (@TruncatedDinosour)
- log syntax: improved handling of escape characters in double quoted strings. See #2123 (@keith-hall)
- Associate `/var/spool/mail/*` and `/var/mail/*` with the `Email` syntax. See #2156 (@cyqsimon)
- Added cmd-help syntax to scope --help messages. See #2148 (@victor-gp)
- Slightly adjust Zig syntax. See #2136 (@Enselic)
- Associate `.inf` files with the `INI` syntax. See #2190 (@Enselic)

## `bat` as a library

- Allow configuration of `show_nonprintable` with `PrettyPrinter`, see #2142
- The binary format of syntaxes.bin has been changed due to syntaxes now being lazy-loaded via syntect 5.0.0. See #2181 (@Enselic)
- Mark `bat::error::Error` enum as `#[non_exhaustive]` to allow adding new variants without future semver breakage. See #2181 (@Enselic)
- Change `Error::SyntectError(syntect::LoadingError)` to `Error::SyntectError(syntect::Error)`. See #2181 (@Enselic)
- Add `Error::SyntectLoadingError(syntect::LoadingError)` enum variant. See #2181 (@Enselic)


# v0.20.0

## Features

- New style component `header-filesize` to show size of the displayed file in the header. See #1988 (@mdibaiee)
- Use underline for line highlighting on ANSI, see #1730 (@mdibaiee)

## Bugfixes

- Fix bash completion on bash 3.x and bash-completion 1.x. See #2066 (@joshpencheon)

## Syntaxes

- `GraphQL`: Add support for interfaces implementing interfaces and consider ampersand an operator. See #2000
- Associate `_vimrc` and `_gvimrc` files with the `VimL` syntax. See #2002
- Associate `poetry.lock` files with the `TOML` syntax. See #2049
- Associate `.mesh`, `.task`, `.rgen`, `.rint`, `.rahit`, `.rchit`, `.rmiss`, and `.rcall` with the `GLSL` syntax. See #2050
- Added support for `JQ` syntax, see #2072
- Properly associate global git config files rooted in `$XDG_CONFIG_HOME/git/` or `$HOME/.config/git/`. See #2067 (@cyqsimon)

## `bat` as a library

- Exposed `get_syntax_set` and `get_theme` methods on `HighlightingAssets`. See #2030 (@dandavison)
- Added `HeaderFilename` and `HeaderFilesize` to `StyleComponent` enum, and mark it `#[non_exhaustive]`. See #1988 (@mdibaiee)


# v0.19.0

## Performance

- Reduce startup time in loop-through mode (e.g. when redirecting output) by 90%. See #1747 (@Enselic)
- Load themes lazily to make bat start 25% faster when disregarding syntax load time. See #1969 (@Enselic)
- Python syntax highlighting no longer suffers from abysmal performance in specific scenarios. See #1688 (@keith-hall)
- Fix for poor performance when ANSI escape sequences are piped to `bat`, see #1596 (@eth-p)
- Fix for incorrect handling of ANSI escape sequences when using `--wrap=never`, see #1596 (@eth-p)
- Load custom assets as fast as integrated assets, see #1753 (@Enselic)

## Features

- Support for `x:-delta` (minus) syntax in line ranges (e.g. `20:-10`). See  #1901 (@bojan88)
- Support for `--ignored-suffix` argument. See #1892 (@bojan88)
- `$BAT_CONFIG_DIR` is now a recognized environment variable. It has precedence over `$XDG_CONFIG_HOME`, see #1727 (@billrisher)
- Support for `x:+delta` syntax in line ranges (e.g. `20:+10`). See  #1810 (@bojan88)
- Add new `--acknowledgements` option that gives credit to theme and syntax definition authors. See #1971 (@Enselic)
- Include git hash in `bat -V` and `bat --version` output if present. See #1921 (@Enselic)

## Bugfixes

- First line not shown in diff context. See #1891 (@divagant-martian)
- Do not ignore syntaxes that handle file names with a `*.conf` extension. See #1703 (@cbolgiano)

## Other

- Add PowerShell completion, see #1826 (@rashil2000)
- Minimum supported Rust version (MSRV) bumped to 1.51, see #1994 (@mdibaiee)

## Syntaxes

- Groff, see #1685 (@scop)
- HTTP Requests and Responses, see #1748 (@keith-hall)
- LLVM, see #1777 (@ioncodes)
- Highlight for `vimrc` and `gvimrc` files, see #1763 (@SuperSandro2000)
- Syslog highlighting improvements, see #1793 (@scop)
- Added support for `slim` syntax, see #1693 (@mfinelli)
- Racket, see #1884 (@jubnzv)
- LiveScript, see #1915 (@Enselic)
- MediaWiki, see #1925 (@sorairolake)
- The `requirements.txt` syntax has been removed due to incompatible license requirements.
- Dart, new highlighter, see #1959 (@Ersikan)
- SCSS and Sass syntaxes updated, see #1766 (@Enselic)
- PowerShell syntax updated, see #1935 (@Enselic)
- TypeScript syntax updated, see #1834 (@Enselic)

## `bat` as a library

- Deprecate `HighlightingAssets::syntaxes()` and `HighlightingAssets::syntax_for_file_name()`. Use `HighlightingAssets::get_syntaxes()` and `HighlightingAssets::get_syntax_for_path()` instead. They return a `Result` which is needed for upcoming lazy-loading work to improve startup performance. They also return which `SyntaxSet` the returned `SyntaxReference` belongs to. See #1747, #1755, #1776, #1862 (@Enselic)
- Remove `HighlightingAssets::from_files` and `HighlightingAssets::save_to_cache`. Instead of calling the former and then the latter you now make a single call to `bat::assets::build`. See #1802, #1971 (@Enselic)
- Replace  the `error::Error(error::ErrorKind, _)` struct and enum with an `error::Error` enum. `Error(ErrorKind::UnknownSyntax, _)` becomes `Error::UnknownSyntax`, etc. Also remove the `error::ResultExt` trait. These changes stem from replacing `error-chain` with `thiserror`. See #1820 (@Enselic)
- Add new `MappingTarget` enum variant `MapExtensionToUnknown`. Refer to its documentation for more information. Also mark `MappingTarget` as `#[non_exhaustive]` since more enum variants might be added in the future. See #1703 (@cbolgiano), #2012 (@Enselic)


# v0.18.3

## Bugfixes

- Bump `git2` dependency to fix build with Rust 1.54, see #1761


# v0.18.2

## Features

- Ignore known backup/template filename suffixes when selecting the syntax, see #1687 (@scop)

## Bugfixes

- Fix for a security vulnerability on Windows. Prior to this release, `bat` would execute programs called `less`/`less.exe` from the current working directory (instead of the one from `PATH`) with priority. An attacker might be able to use this by placing a malicious program in a shared directory where the user would execute `bat`. `bat` users on Windows are advised to upgrade to this version. See #1724 and #1472 (@Ry0taK).

## Other

- Add bash completion, see #1678 (@scop)
- Fix Clippy lints, see #1661 (@mohamed-abdelnour)
- Add syntax highlighting test files, see #1213 and #1668 (@mohamed-abdelnour)

## Syntaxes

- Upgraded Julia syntax to fix a highlighting bug, see #1692
- Added support for `dash` syntax, see #1654 (@mohamed-abdelnour)
- Added support for `XAML` syntax, see #1590 and #1655 (@mohamed-abdelnour)
- Apply `DotENV` syntax also for `.env.default` and `.env.defaults` files, see #1669


# v0.18.1

## Bugfixes

- Mouse support and screen clearing broken for `less` versions with minor version number (581.2), see #1629 and #1639 (@aswild)

## Other

- `Input::ordinary_file` and `Input::with_name` now accept `Path` rather than `OsStr` see #1571 (@matklad)
- The `LESS` environment variable is now included in `bat --diagnostic`, see #1589 (@Enselic)
- Increased min. required Rust version to 1.45

## Syntaxes

- Improved the Syslog syntax highlighting, see #1606 (@keith-hall)
- Replaced "Advanced CSV" with a custom CSV syntax definition written especially for `bat`; see #1574 (@keith-hall)
- Added SystemVerilog file syntax, see #1580 (@SeanMcLoughlin)
- Added Solidity and Vyper syntax, see #1602 (@Ersikan)

## New themes

- Dark+ VS Code theme, see #1588 and #1598 (@PatriotRossii)



# v0.18.0

## Features

- Use a pager when `bat --list-languages` is called, see #1394 (@stku1985)

## Bugfixes

- If the last line doesn't end with a newline character, don't add it if `--style=plain`, see #1438 (@Enselic)
- Only print themes hint in interactive mode (`bat --list-themes`), see #1439 (@rsteube)
- Make ./tests/syntax-tests/regression_test.sh work on recent versions of macOS, see #1443 (@Enselic)
- VimL syntax highlighting fix, see #1450 (@esensar)
- Print an 'Invalid syntax theme settings' error message if a custom theme is broken, see #614 (@Enselic)
- If plain mode is set and wrap is not explicitly opted in, long lines will no be truncated, see #1426
- If `PAGER` (but not `BAT_PAGER` or `--pager`) is `more` or `most`, silently use `less` instead to ensure support for colors, see #1063 (@Enselic)
- If `PAGER` is `bat`, silently use `less` to prevent recursion. For `BAT_PAGER` or `--pager`, exit with error, see #1413 (@Enselic)
- Manpage highlighting fix, see #1511 (@keith-hall)
- `BAT_CONFIG_PATH` ignored by `bat` if non-existent, see #1550 (@sharkdp)

## Other

- Performance improvements, see #1421 (@LovecraftianHorror)
- Added a new `--diagnostic` option to collect information for bug reports, see #1459 (@sharkdp)
- Modified default theme colors to differentiate between a JSON key and a string value, see #1400 (@keith-hall)
- Upped min required Rust version to 1.42

## Syntaxes

- Added Zig syntax, see #1470 (@paulsmith)
- Added Lean syntax, see #1446 (@Julian)
- Added `.resource` extension for Robot Framework files, see #1386
- Added `gnuplot` syntax, see #1431 (@sharkdp)
- Highlight *.pac (Proxy auto-config) files as JavaScript, see #1515 (@sharkdp)

## New themes

- `ansi` replaces `ansi-dark` and `ansi-light`, see #1104 and #1412 (@mk12). **Breaking change:** users that were previously using one of the `ansi-*` themes should switch to `ansi`.
- The Gruvbox theme has been updated, see #1291 (@j0hnmeow). **Breaking change:** users that were previously using `gruvbox` or `gruvbox-white` should update and use `gruvbox-dark`/`gruvbox-light` instead.

## `bat` as a library

- The following `PrettyPrinter` methods have been removed (they were previously deprecated):
   - `input_stdin_with_name`
   - `input_from_bytes_with_name`
   - `input_from_reader_with_name`
   - `vcs_modification_markers` (if the `git` feature is not enabled)


# v0.17.1

## Bugfixes

- Running `bat` without arguments fails ("output file is also an input"), see #1396


# v0.17.0

## Features

- Added a new `--style` value, `rule`, which adds a simple horizontal ruled line between files, see #1276 (@tommilligan)
- Pass `-S` ("chop long lines") to `less` if `--wrap=never` is set in `bat`, see #1255 (@gahag)

## Bugfixes

- Detect infinite loop when input and output are the same, see #1193 and #1197 (@niklasmohrin)
- Throw an error when `bat` is being used as `pager`, see #1343 (@adrian-rivera)
- Bash syntax highlighting not selected for `*.ebuild` and `*.eclass` files, see #1292 (@sharkdp)
- Fix `zsh` completion when using `-p`, see #1320 (@xzfc)

## Other

- Add note to refer to see detailed help with `--help` (and vice versa with `-h`), see #1215 (@henil)
- Add a `Contributors` section to `README`, see #1348 (@adrian-rivera)

## Syntaxes

- Manpage syntax highlighting has been improved, see #1315 (@keith-hall)
- Add Svelte file syntax, see #1285 (@kjmph)

## New themes

- Coldark, see #1329 (@armandphilippot)


# v0.16.0

## Features

- Added support for the `NO_COLOR` environment variable, see #1021 and #1031 (@eth-p)
- Added `-P` short flag to disable paging, see #1075 and #1082 (@LordFlashmeow)
- Added `--force-colorization`/`-f` flag to provide an alias for forced color and decoration output, see #1141 (@alexanderkarlis)

## Bugfixes

- Fixed non-printable characters display for redirected output, see #1061 (@gsomix)
- Handle file extension conflicts in `--list-languages`, see #1076 and #1135 (@Kienyew)

## Other

- Switched to "·" (U+00B7) Middle Dot from "•" (U+2022) Bullet for non-printing spaces, see #1056 and #1100 (@LordFlashmeow)
- Added zsh shell completion script, see #1136 (@Kienyew)
- Improved `--help` text (@sharkdp)
- Added custom languages/themes sections to manpage (@eth-p)

## Syntaxes

- Update AsciiDoc syntax, see #1034 (@rxt1077)
- GLSL (@caioalonso)
- Add Nginx and Apache config file syntax, see #1137 (@kjmph, @niklasmohrin)
- Use `fstab` syntax for `crypttab` files, see #1073 (@sharkdp)
- Support syntax highlighting for files in `$XDG_CONFIG_HOME/git/`, see #1191 (@ahmedelgabri)

## New themes

- Gruvbox, see #1069 (@kyleondy)
- base16-256 for [base16-shell](https://github.com/chriskempson/base16-shell) users, see #1111 (@mk12)

## `bat` as a library

- Add APIs to provide `Input` descriptions with `InputDescription` (@eth-p)
- Add function to directly provide `Input`s to `PrettyPrinter` (@eth-p)
- **Breaking:** `Input::theme_preview_file` is no longer available. (@eth-p)

## Packaging

- Removed build dependency on `liquid` (@sharkdp).

# v0.15.4

## Bugfixes

- Added missing Solarized themes, see #1027
- Fixed highlighting bug in Haskell source files, see #1026

# v0.15.3

## Bugfixes

- Cannot run `bat` with relative paths, see #1022
- bat mishighlights Users that start with digits in SSH config, see #984

## New syntaxes

- SML, see #1005 (@kopecs)

## Other

- Some syntaxes and themes have been updated to the latest version

# v0.15.2

## Bugfixes

- Fix syntax detection for files called 'rails', see #1008
- Fix potential errors with syntax detection for symlinked files, see #1001
- `--map-syntax` doesn't work with names provided through `--file-name` (@eth-p)

## Other

- Add padding above headers when not using a grid, see #968 and #981 (@pt2121)
- bat now prints an error if an invalid syntax is specified via `-l` or `--map-syntax`, see #1004 (@eth-p)

## `bat` as a library

- `PrettyPrinter::vcs_modification_markers` has been marked deprecated when building without the `git` feature, see #997 and #1020 (@eth-p, @sharkdp)

## Packaging

- Compilation problems with `onig_sys` on various platforms have been resolved by upgrading to `syntect 4.2`, which includes a new `onig` version that allows to build `onig_sys` without the `bindgen` dependency. This removes the need for `libclang(-dev)` to be installed to compile `bat`. Package maintainers might want to remove `clang` as a build dependency. See #650 for more details.

# v0.15.1

## Bugfixes

- Fix highlighting of Markdown files, see #963 and #977
- Fix `base16` theme (was broken since in v0.14), see #972, #934 and #979 (@mk12).
  Users suffering from #865 ("no color for bat in ssh from a Windows client") can use the `ansi-dark` and `ansi-light` themes from now on.

## New syntaxes

- Fortran, see #957
- Email (@mariozaizar)
- QML, see #962 (@pylipp)

# v0.15.0

## Features

- Add a new `--diff`/`-d` option that can be used to only show lines surrounding
  Git changes, i.e. added, removed or modified lines. The amount of additional
  context can be controlled with `--diff-context=N`. See #23 and #940

## Bugfixes

- Error message printed in the middle of the output for another file, see #946
- Performance improvements when using custom caches (via `bat cache --build`): the `bat` startup time should now be twice as fast (@lzutao).

## Themes

- Updated version of the Solarized dark/light themes, see #941

## `bat` as a library

- There are a few changes in the "low level" API (the `Config` struct has changed and
  the error handler needs a new `&mut dyn Write` argument). The high-level API is not
  affected.

# v0.14.0

## Features

- Added a new `--file-name <name>…` option to overwrite the displayed filename(s)
  in the header. This is useful when piping input into `bat`. See #654 and #892 (@neuronull).
- Added a new `--generate-config-file` option to create an initial configuration file
  at the right place. See #870 (@jmick414)

## Bugfixes

- Performance problems with C# source code have been fixed, see #677 (@keith-hall)
- Performance problems with Makefiles have been fixed, see #750 (@keith-hall)
- Fix bug when highlighting Ruby files with unindented heredocs, see #914 (@keith-hall)
- A highlighting problem with Rust source code has been fixed, see #924 (@keith-hall)
- Windows: short files that do not require paging are displayed and then lost, see #887
- `--highlight-line` did not work correctly in combination with `--tabs=0` and `--wrap=never`,
  see #937

## Other

- When saving/reading user-provided syntaxes or themes, `bat` will now maintain a
  `metadata.yaml` file which includes information about the `bat` version which was
  used to create the cached files. When loading cached files, we now print an error
  if they have been created with an incompatible version. See #882
- Updated `liquid` dependency to 0.20, see #880 (@ignatenkobrain)

## `bat` as a library

- A completely new "high level" API has been added that is much more convenient
  to use. See the `examples` folder for the updated code. The older "low level"
  API is still available (basically everything that is not in the root `bat`
  module), but has been refactored quite a bit. It is recommended to only use
  the new "high level" API, if possible. This will be much easier to keep stable.
  Note that this should still be considered a "beta" release of `bat`-as-a-library.
  For more details and some screenshots of the example programs, see #936.
- Stripped out a lot of binary-only dependencies, see #895 and #899 (@dtolnay)

  This introduces a `features = ["application"]` which is enabled by default and pulls in
  everything required by `bat` the application. When depending on bat as a library, downstream
  `Cargo.toml` should disable this feature to cut out inapplicable heavy dependencies:
  ``` toml
  [dependencies]
  bat = { version = "0.14", default-features = false }
  ```
  Other optional functionality has also been put behind features: `paging` and `git` support.
- Allow using the library with older syntect, see #896 and #898 (@dtolnay)

## New syntaxes

- Rego, see #872 (@patrick-east)
- Stylo, see #917


# v0.13.0

## `bat` as a library

Beginning with this release, `bat` can be used as a library (#423).

This was a huge effort and I want to thank all people who made this possible: @DrSensor, @mitsuhiko, @mre, @eth-p!

- Initial attempt in #469 (@mitsuhiko)
- Second attempt, complete restructuring of the `bat` crate, see #679 (@DrSensor)
- Updates to example, public API, error handling, further refactoring: #693 #873 #875 (@sharkdp)

I want to stress that this is the very first release of the library. Things are very likely to change. A lot of things are still missing (including the documentation).

That being said, you can start using it! See the example programs in [`examples/`](https://github.com/sharkdp/bat/tree/master/examples).

You can see the API documentation here: https://docs.rs/bat/

## Features

- (**Breaking change**) Glob-based syntax mapping, see #877 and #592. With this change,
  users need to update their bat config files (`bat --config-file`), if they have any `--map-syntax` settings
  present.

  The option now works like this:
  ```bash
  --map-syntax <glob-pattern>:<syntax-name>
  ```

  For more information, see the `--help` text, the man page or the README.

  This new feature allows us to properly highlight files like:
  * `/etc/profile`
  * `~/.ssh/config`

- `--highlight-line` now accepts line ranges, see #809 (@lkalir)
- Proper wrapping support for output with wide Unicode characters, see #811 #787 and #815 (@Kogia-sima)
- A lot of updates to existing syntaxes via #644 (@benwaffle, @keith-hall)
- `BAT_CACHE_PATH` can be used to place cached `bat` assets in a non-standard path, see #829 (@neuronull)
- Support combination of multiple styles at the same time, see #857 (@aslpavel)

## Bugfixes

- Do not pass '--no-init' on newer less versions, see #749 and #786 (@sharkdp)
- 'bat cache' still takes precedence over existing files, see #666 (@sharkdp)
- `.sc` files should be treated as scala files, see #443 (@benwaffle)
- Allow underscores and dashes in page names, see #670 (@LunarLambda)
- Keep empty lines empty, see #601 (@mbarbar)
- Wrapping does not work when piping, see #758 (@fusillicode, @allevo, @gildo)
- Allow for non-unicode filenames, see #225 (@sharkdp)
- Empty file without header produces incomplete grid, see #798 (@eth-p)
- Files named `build` don't respect shebang lines, see #685 (@sharkdp)

## Other

- Parametrizable names for man page and shell completion files, see #659 #673 #656 (@eth-p)
- Enabled LTO, making `bat` about 10% faster, see #719 (@bolinfest, @sharkdp)
- Suggestions non how to configure `bat` for MacOS dark mode, see README (@jerguslejko)
- Extended ["Integration with other tools"](https://github.com/sharkdp/bat#integration-with-other-tools) section (@eth-p)
- Updated [instrutions on how to use `bat` as a `man`-pager](https://github.com/sharkdp/bat#man), see #652, see #667 (@sharkdp)
- Add section concerning file encodings, see #688 and #568 (@sharkdp)
- Updated sort order of command-line options in `--help` text and manpage, see #653 and #700 (@hrlmartins)
- Updates to the man page syntax, see #718 (@sharkdp)
- Japanese documentation updates, see #863 (@k-ta-yamada, @sorairolake and @wt-l00)
- Accept "default" as a theme, see #757 (@fvictorio)
- Updated Windows installation instructions, see #852 (@sorenbug)
- Updated man page, see #573 (@sharkdp)

## New syntaxes

- Jinja2, see #648 (@Martin819)
- SaltStack SLS, see #658 (@Martin819)
- `/etc/fstab`, see #696 (@flopp and @eth-p)
- `/etc/group` and `/etc/passwd`, see #698 (@argentite)
- `/proc/cpuinfo` and `/proc/meminfo`, see #593 (@sharkdp)
- Nim, see #542 (@sharkdp)
- Vue, see #826 (@chaaaaarlotte)
- CoffeScript, see #833 (@sharkdp)

## New themes

- Dracula, see #687 (@clarfon)
- Nord, see #760 (@crabique)
- Solarized light and dark, see #768 (@hakamadare)

## Packaging

- `bat` is now in the official Ubuntu and Debian repositories, see #323 and #705 (@MarcoFalke)
- `bat` can now be installed via MacPorts, see #675 (@bn3t)
- Install fish completions into 'vendor_completions.d', see #651 (@sharkdp)

## Thanks

- To @eth-p for joining me as a maintainer! I'm very grateful for all the work you put into
  managing and responding to issues, improving our deployment, adding PR/issue templates (#837) as
  well as fixing bugs and implementing new features.

# v0.12.1

## Bugfixes

- Fixes a bug for older Windows versions (*"The procedure entry point `CreateFile2` could not be located"*), see #643 (@rivy)

# v0.12.0

## Features

- Binary file content can now be viewed with `bat -A`, see #623, #640 (@pjsier and @sharkdp)
- `bat` can now be used as a man pager. Take a look at the README and #523 for more details.
- Add new style component to separate multiple `--line-range`s, see #570 (@eth-p)
- Added `-L` as an alias for `--list-languages`

## Bugfixes

- Output looks unbalanced when using '--style=grid,numbers' without 'header', see #571 (@eth-p)
- issues with filenames starting with "cache", see #584
- Can't build cache with new theme without creating cache dir, see #576 (@frm)
- `--terminal-width -10` is parsed incorrectly, see #611

## Other

- Added fish completions to DEB package, see #554

## New syntaxes

- Emacs Org mode, see #36 (@bricewge)
- `requirements.txt`
- DotENV `.env`
- SSH config syntax (`-l ssh_config`), see #582 (@issmirnov)
- `/etc/hosts`, see #583 (@issmirnov)
- GraphQL, see #625 (@dandavison)
- Verilog, see #616
- SCSS and Sass, see #637
- `strace` syntax, see #599

## Packaging

- `bat` is now in the official Gentoo repositories, see #588 (@toku-sa-n)
- `bat` is now in the official Alpine Linux repositories, see #586 (@5paceToast)
- `bat` is in the official Fedora repositories, see #610 (@ignatenkobrain)

# v0.11.0

## Features

- Three new special color themes are available: `ansi-light`, `ansi-dark` and `base16`. These
  are useful for people that often switch from dark to light themes in their terminal emulator
  or for people that want the colors to match their terminal theme colors. For more details,
  see #543 and #490 (@mk12, implementation idea by @trishume)
- Hand-written auto completion script for Fish shell, see #524 and #555 (@ev-dev and @eth-p)
- The `-p`/`--plain` option can now be used twice (typically `-pp`). The first `-p` switches the
  `--style` to "plain". The second `-p` disables the pager. See #560 and #552 (@eth-p)

## Bugfixes

- Do not replace arguments to `less` when using `--pager`, see #509
- Binary files will now be indicated by a warning in interactive mode, see #530 #466 #550 (@maxfilov)
- Empty files are (once again) printed with a single header line, see #504 and #566 (@reidwagner
  and @sharkdp)
- `--terminal-width=0` is now disallowed, see #559 (@eth-p)
- Accidental printing of files named `cache`, see #557

## Other

- New integration tests, see #500 and #502 (@reidwagner and @sharkdp)
- New ["Integration with other tools"](https://github.com/sharkdp/bat#integration-with-other-tools) section in the README.
- Migrated to Rust 2018 (@expobrain)

## New syntaxes

- F# syntax has been updated, see #531 (@stroborobo)
- Fish shell, see #548 (@sanga)

## Packaging

- `bat` is now available on Chocolatey, see #541 (@rasmuskriest)

# v0.10.0

## Features

- Added new `--highlight-line <N>` option, see #453, #346 and #175 (@tskinn and @sharkdp)

## Changes

- **Change the default configuration directory on macOS** to `~/.config/bat`, see #442 (@lavifb). If you are on macOS, you need to copy your configuration directory from the previous place (`~/Library/Preferences/bat`) to the new place (`~/.config/bat`).
- Completely disabled the generation of shell completion files, see #372
- Properly set arguments to `less` if `PAGER` environment variable contains something like `less -F` (which is missing the `-R` option), see #430 (@majecty)
- Report the name of missing files, see #444 (@ufuji1984)
- Don't start pager if file doesn't exist, see #387
- Rename `bat cache --init` to `bat cache --build`, see #498
- Move the `--config-dir` and `--cache-dir` options from `bat cache` to `bat` and hide them from the help text.

## Bugfixes

- Blank line at the end of output when using `--style=plain`, see #379
- EOF must be sent twice on stdin if no other input is sent, see #477 (@reidwagner)

## New syntaxes

- Twig (@ahmedelgabri)
- `.desktop` files (@jleclanche)
- AsciiDoc (@markusthoemmes)
- Assembly (x86_64 and ARM)
- Log files (@caos21)
- Protobuf and ProtobufText (@caos21)
- Terraform (@caos21)
- Jsonnet (@hfm)
- Varlink (@haraldh)

## Other

- Added Japanese version of README (@sh-tech and @object1037)
- Code improvements (@barskern)

# v0.9.0

## Features

- A new `-A`/`--show-all` option has been added to show and highlight non-printable characters (in analogy to GNU `cat`s option):

  ![](https://camo.githubusercontent.com/c3e769482ef3184f6be6adaa34bdc8d19c378254/68747470733a2f2f692e696d6775722e636f6d2f324b54486859542e706e67)

  see #395 and #381 for more details.

- Added `--pager` option (to configure the pager from the configuration file), see #362 (@majecty)

- Added `BAT_CONFIG_PATH` environment variable to set a non-default path for `bat`s configuration file, see #375 (@deg4uss3r)

- Allow for multiple occurrences of `--style` to allow for the configuration
  of styles from the config file, see #367 (@sindreij)

- Allow for multiple `--line-range` arguments, see #23

- The `--terminal-width` option can now also accept offsets, see #376

## Changes

- Use of italics is now *disabled by default* (see #389 for details). They can be
  re-enabled by adding `--italic-text=always` to your configuration file.

- The default tab-width has been set to 4.

- Added new "Sublime Snazzy" theme.

- Shell completions are currently *not* shipped anymore, see #372 for details.

## Bugfixes

- Avoid endless recursion when `PAGER="bat"`, see #383 (@rodorgas)

## Other

- `bat` is now available on openSUSE, see #405 (@dmarcoux)

- Added section about the new configuration file in the README (@deg4uss3r)

- Chinese translation of README (@chinanf-boy)

- Re-written tests for `--tabs` (@choznerol)

- Speed up integration tests, see #394

# v0.8.0

## Features

- Support for a configuration file with the following simple format:

  ```bash
  --tabs=4
  --theme="Sublime Snazzy"

  # A line-comment
  --map-syntax .ignore:.gitignore
  --map-syntax PKGBUILD:bash
  --map-syntax Podfile:ruby

  # Flags and options can also be on a single line:
  --wrap=never --paging=never
  ```

  The configuration file path can be accessed via `bat --config-file`. On Linux,
  it is stored in `~/.config/bat/config`.

- Support for the `BAT_OPTS` environment variable with the same format as specified
  above (in a single line). This takes precedence over the configuration file.

  See also #310.

- Support for custom syntax mappings via the `-m`/`--max-syntax` option.

  This allows users to (re)map certain file extensions or file names to an existing syntax:

  ``` bash
  bat --map-syntax .config:json ...
  ```

  The option can be use multiple times. Note that you can easily make these mappings permanent by using bats new configuration file.

  See #169

- Support pager command-line arguments in `PAGER` and `BAT_PAGER`, see #352 (@Foxboron)

- Add support for wildcards in Windows CMD, see #309 (@zxey)

- First-line syntax detection for all input types, see #205

- Encoding support for UTF-16LE and UTF-16BE, see #285

- New syntaxes: Robot framework (@sanga)

## Changes

- Binary files are now detected and not displayed when the output goes to an interactive terminal, see #205

## Bugfixes

- JavaDoc comments break syntax highlighting in .java files, see #81

- Bat Panics on Haskell Source Code, see #314

## Other

- Better `-h` and `--help` texts.

- Updated documentation on how to configure `bat`s pager

- Updated documentation for light backgrounds, see #328 (@russtaylor)

- Generate shell completions during build, see #115 (@davideGiovannini)

- A lot of new tests have been written

- `bat` is now available via [Termux](https://termux.com/), see #341 (@fornwall)

- `bat` is now available via [nix](https://nixos.org/nix), see #344 (@mgttlinger)

- `bat` is now available via [Docker](https://hub.docker.com/r/danlynn/bat/), see #331 (@danlynn)

# v0.7.1

## Features

- Use the `ansi_colours` package by @mina86 for better true-color approximation on 8 bit color terminals, see #319 and #202.

## Bugfixes

- Bat Panics on Haskell Source Code, see #314
- Disable wrapping when `--style=plain`/`-p` is used, see #289

## Other

- Added Ansible install instructions (@aeimer)
- Added section about Cygwin to the README (@eth-p)

# v0.7.0

## Features

- Tabs are now (optionally) expanded to spaces. This can be controlled with the new
  `--tabs` command-line option or the `BAT_TABS` environment variable. The
  new feature also closes two bugs #166 and #184. For more information, see #302 (@eth-p).

- Added support for the `BAT_STYLE` environment variable, see #208 (@ms2300)

- Added `OneHalf` theme for terminals with a light-gray background, see #256

- Added new syntaxes for CSV, JSX in JavaScript and TypeScript, Cabal, Dart,
  F#, PureScript, Swift, Crystal, PowerShell (Many Thanks to @tobenna and @mimadrid)

## Changes

- Query `git diff` only when needed, see #303 (@ShikChen)

- Disable wrapping when `--plain` is used, see #289 (@eth-p)

## Bugfixes

- Can read files named `cache`, see #275 (@BK1603)

- A lot of bugfixes for Windows, see #252, #264

- Detect `less` reliably and in a portable way, see #271 and #290 (@Aankhen)

- last decoration line is not formatted properly with `--wrap never`, see #299 (@Rogach)

- Do not show file header for directories, see #292

## Other

- Enabled a new `aarch64` build target, see #258 (@rachitchokshi)

- Provide Debian packages for `armhf`, see #280 (@rachitchokshi)

- Added README section about "`bat` on Windows" (@Aankhen)

- Windows installation via scoop (@meltinglava)

# v0.6.1

## Bugfixes

- Fixed panic when running `bat --list-languages | head`, see #232 (@mchlrhw)
- Respect `--color` settings for `--list-themes` and `--list-languages`, see #233
- Git modifications now work on Windows

## Other

- There will be auto-generated Windows releases, starting with this version (@anykao)

# v0.6.0

## Features

- The `--list-themes` option now shows a preview for each highlighting theme (@ms2300)
- Added `-p`/`--plain` as an alias for `--style=plain`, see #212 (@ms2300)
- Major refactorings, enabling some progress on #150. In non-interactive mode, `bat` will now copy input bytes 1:1.
- New languages: Elm, Kotlin, Puppet, TypeScript, see #215 #216 #217 #218
- New syntax highlighting theme: zenburn (@colindean)

## Changes

- New themes in `$BAT_CONFIG_DIR/themes` are now loaded *in addition* to
  the default themes (they may also override), see #172
- The `Default.tmTheme` symlink is not necessary anymore.

## Bugfixes

* Using `bat cache --init` leads to duplicated syntaxes, see #206

## Other

* Extended and cleaned-up `--help` text.
* Added initial version of a man page, see #52
* New README sections: *Development* and *Troubleshooting*, see #220

# v0.5.0

## Features

- Added `--line-range n:m` option to print a range of lines, see #159 (@tskinn)
- The syntax highlighting theme can now be controlled by the `BAT_THEME` environment variable, see [README](https://github.com/sharkdp/bat#highlighting-theme) and #177 (@mandx)
- The `PAGER` and `BAT_PAGER` environment variables can be used to control the pager that `bat` uses, see #158 and the [new README section](https://github.com/sharkdp/bat#using-a-different-pager)
- Added syntax highlighting for Nix, see #180
- Added syntax highlighting for AWK (Gert Hulselmans)

## Changes

- The customization of syntax sets and theme sets is now separated. Syntax definitions are now loaded *in addition* to the ones that are stored in the `bat` binary by default. Please refer to these new sections in the README: [Adding new syntaxes](https://github.com/sharkdp/bat#adding-new-syntaxes--language-definitions), [Adding new themes](https://github.com/sharkdp/bat#adding-new-themes), also see #172
- The color for the filename is now the default foreground color. The colors for the grid and the line numbers is now determined from the syntax highlighting theme, which now also works for light backgrounds, see #178.

## Bugfixes

- Escape Sequences get partially stripped, see #182 (@eth-p)
- Use separate Git repository for snapshot testing, see #165 and #161
- Markdown breaking on JavaScript, see #183

## Other

- Binaries for armv7 are now provided, see #196
- `bat` is now in the official [Arch package repositories](https://www.archlinux.org/packages/community/x86_64/bat/).
- Optimizations in the RGB => 8-bit conversion (@mina86)

# v0.4.1

(this is just a small bugfix release, see 0.4.0 for all features and changes)

## Bugfixes

- Fix problem with `cargo test` when `bat` is not checked out in a Git repository, see #161

# v0.4.0

## Features

* Support for line-wrapping, see #54 and #102 (@eth-p)
* New and updated `--style` parameter, see #74 and README (@pitkley)
* Added `--theme` and `--list-themes` options, see #89 (@rleungx)
* Added syntax highlighting for: Julia (@iamed2), Dockerfiles, VimL, CMake, INI, Less
* Added a few popular Sublime Text highlighting themes, see #133
* Support for bold, italic and underline font styles, see #96
* Support for 32bit systems is now available, see #84
* Added `-u` and `-n` options, see #134
* ANSI color support on Windows 10

## Changes

* The customization folder for own syntaxes has been renamed from `syntax` to `syntaxes`, see README.
* Changed Markdown syntax to the default Sublime Text syntax, see #157
* Sorted language listing (@rleungx)
* Command line arguments like `--theme` or `--color` can now override themselves.
* Improved `--help` text.

## Bugfixes

- Fixed crash for (really) small terminal sizes, see #117 (@eth-p)
- Syntax detection for `.bashrc`, `CMakeLists.txt` etc., see #100
- Properly handle lines with invalid UTF-8, see #7 (@BrainMaestro)
- Better error handling, see #17 (@rleungx and @sharkdp)
- Proper handling of UTF-8 characters in `less`, see #98 (@ghuls)
- Build fix on nightly, see #148 (@tathanhdinh)

## Other

- [Comparison with alternative projects](https://github.com/sharkdp/bat/blob/master/doc/alternatives.md).
- New "bat" logo in the README, see #119 (@jraulhernandezi)
- Output test cases (@BrainMaestro)
- Lots of great refactoring work (@BrainMaestro)

# v0.3.0

## Features

* Automatic paging by integrating with `less`, see #29 (@BrainMaestro)
* Added support for reading from standard input, see #2
* Added support for writing to non-interactive terminals (pipes, files, ..); new
  `--color=auto/always/never` option, see #26 (@BrainMaestro)
* Added `--list-languages` option to print all available syntaxes, see #69 (@connorkuehl)
* New option to specify the syntax via `-l`/`--language`, see #19 (@BrainMaestro)
* New option to control the output style (`--style`), see #5 (@nakulcg)
* Added syntax highlighting support for TOML files, see #37

## Changes

* The `init-cache` sub-command has been removed. The cache can now be controlled via
  `bat cache`. See `bat cache -h` for all available commands.

## Bug fixes

* Get git repository from file path instead of current directory, see #22 (@nakulcg)
* Process substitution can now be used with bat (`bat <(echo a) <(echo b)`), see #80

## Thanks

I'd like to say a big THANK YOU to all contributors and everyone that has given us
some form of feedback.

Special thanks go to @BrainMaestro for his huge support with new features, bug reports
and code reviews!

# v0.2.3

- Added a new statically linked version of bat (`..-musl-..`)

# v0.2.2

- Remove openssl dependency completely, see #30.

# v0.2.1

- Added Elixir syntax, see #25.
- Use libcurl-openssl instead of libcurl-gnutls, see #30.

# v0.2.0

- Support for custom syntaxes, add 'Markdown extended' theme
- Bugfix: Git modifications not shown from child folder

# v0.1.0

Initial release<|MERGE_RESOLUTION|>--- conflicted
+++ resolved
@@ -7,11 +7,8 @@
 - Fix long file name wrapping in header, see #2835 (@FilipRazek)
 - Fix `NO_COLOR` support, see #2767 (@acuteenvy)
 - Fix handling of inputs with OSC ANSI escape sequences, see #2541 and #2544 (@eth-p)
-<<<<<<< HEAD
 - Fix handling of inputs with combined ANSI color and attribute sequences, see #2185 and #2856 (@eth-p)
-=======
 - Fix panel width when line 10000 wraps, see #2854 (@eth-p)
->>>>>>> f7351209
 
 ## Other
 
